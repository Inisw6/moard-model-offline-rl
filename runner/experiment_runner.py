import yaml
import random
import numpy as np
import torch
import logging
import os
import csv
from typing import List, Dict, Any, Tuple
from datetime import datetime

from components.registry import make
from components.database.db_utils import get_stock_names
from components.recommendation.rec_context import RecContextManager
from components.recommendation.rec_utils import (
    enforce_type_constraint,
    compute_all_q_values,
)
from components.simulation.simulators import (
    RandomResponseSimulator,
    LLMResponseSimulator,
)
from components.simulation.llm_simu import LLMUserSimulator


class ExperimentRunner:
    """실험 전체 루프를 실행하는 클래스.

    YAML config를 읽어 각 실험을 seed별로 반복 수행합니다.

    Attributes:
        cfg (Dict[str, Any]): 실험 설정 전체 딕셔너리.
        result_log_path (str): 실험 결과 로그 파일 경로.
    """

    def __init__(self, config_path: str = "config/experiment.yaml") -> None:
        """ExperimentRunner 객체를 초기화합니다.

        Args:
            config_path (str): 실험 설정 파일 경로 (YAML).
        """
        self.cfg: Dict[str, Any] = yaml.safe_load(open(config_path))
        # self.cfg = self._load_config(config_path)
        self.result_log_path = self.cfg.get("experiment", {}).get(
            "result_log_path", "experiment_results.log"
        )
        logging.info("ExperimentRunner initialized.")

    # 추후 추가 예정
    # def _load_config(self, config_path: str) -> Dict[str, Any]:
    #     try:
    #         with open(config_path, "r") as f:
    #             cfg = yaml.safe_load(f)
    #         if not isinstance(cfg, dict):
    #             raise ValueError("Config file does not contain a valid dict.")
    #         return cfg
    #     except FileNotFoundError:
    #         logging.error(f"Config file not found: {config_path}")
    #         raise
    #     except yaml.YAMLError as e:
    #         logging.error(f"YAML parsing error: {e}")
    #         raise

    def set_seed(self, seed: int) -> None:
        """전체 환경의 랜덤 시드를 고정합니다.

        Args:
            seed (int): 사용할 시드 값.
        """
        os.environ["PYTHONHASHSEED"] = str(seed)
        random.seed(seed)
        np.random.seed(seed)
        torch.manual_seed(seed)
        if torch.cuda.is_available():
            torch.cuda.manual_seed_all(seed)
        logging.info(f"Random seed set: {seed}")

    def run_single(self, seed: int) -> None:
        """단일 실험 루프를 실행합니다. 모든 에피소드(episode)를 처리합니다.

        Args:
            seed (int): 실험 reproducibility를 위한 랜덤 시드.

        Raises:
            ValueError: 지원하지 않는 시뮬레이터 타입이거나, env.step() 반환값이 잘못된 경우.
        """
        self.set_seed(seed)
        cfg: Dict[str, Any] = self.cfg

        # Embedder / CandidateGenerator / Reward / Context 초기화
        embedder = make(cfg["embedder"]["type"], **cfg["embedder"]["params"])
        candgen = make(
            cfg["candidate_generator"]["type"], **cfg["candidate_generator"]["params"]
        )
        reward_fn = make(cfg["reward_fn"]["type"], **cfg["reward_fn"]["params"])
        context = RecContextManager(cfg["env"]["params"]["cold_start"])

        # 사용자 반응 시뮬레이터 생성
        sim_cfg = cfg["response_simulator"]
        sim_type = sim_cfg["type"]
        sim_params = sim_cfg.get("params", {}).copy()

        if sim_type == "random":
            response_simulator = RandomResponseSimulator(**sim_params)
        elif sim_type == "llm":
            # 1. LLM 클라이언트(LLMUserSimulator) 생성
            llm_client_cfg = sim_params.pop("llm_simulator")
            llm_client = LLMUserSimulator(**llm_client_cfg.get("params", {}))

            # 2. LLMResponseSimulator 생성
            response_simulator = LLMResponseSimulator(
                llm_simulator=llm_client, **sim_params
            )
        else:
            raise ValueError(f"Unsupported simulator type: {sim_type}")

        # 환경 생성
        env = make(
            cfg["env"]["type"],
            **cfg["env"]["params"],
            embedder=embedder,
            candidate_generator=candgen,
            reward_fn=reward_fn,
            context=context,
            response_simulator=response_simulator,
        )

        # 에이전트 생성
        agent = make(
            cfg["agent"]["type"],
            user_dim=embedder.user_dim,
            content_dim=embedder.content_dim,
            capacity=cfg["replay"]["capacity"],
            **cfg["agent"]["params"],
        )

        total_eps: int = cfg["experiment"]["total_episodes"]
        max_recs: int = cfg["experiment"]["max_recommendations"]
        max_stocks: int = cfg["experiment"].get("max_stocks", 89)

        # 주식 이름 리스트 가져오기
        stock_names: List[str] = get_stock_names()
        if not stock_names:
            raise ValueError("No stock names available in the database")

        # max_stocks만큼만 종목 선택
        stock_names = stock_names[:max_stocks]
        logging.info(
            f"Selected {len(stock_names)} stocks for experiment: {stock_names}"
        )

        queries = []
        cycles, rem = divmod(total_eps, len(stock_names))
        for _ in range(cycles):
            random.shuffle(stock_names)
            queries.extend(stock_names)
        random.shuffle(stock_names)
        queries.extend(stock_names[:rem])

        episode_metrics = []

<<<<<<< HEAD
        for ep in range(total_eps):
            qvalue_list = [] # 수정
=======
        for ep, query in enumerate(queries, start=1):
>>>>>>> 1a3a497f
            try:
                # 각 에피소드 시작 시 로그 출력
                logging.info(
                    f"\n--- Episode {ep}/{total_eps} (seed={seed}, query={query}) ---"
                )

                state, _ = env.reset(options={"query": query})
                done = False
                total_reward = 0.0
                rec_count = 0
                emb_cache: Dict[Any, Any] = {}

                while not done:
                    # 후보 임베딩 캐시
                    cand_dict: Dict[str, List[Any]] = env.get_candidates()
                    for ctype, cands in cand_dict.items():
                        for cand in cands:
                            cid = cand.get("id")
                            if cid not in emb_cache:
                                emb_cache[cid] = embedder.embed_content(cand)

<<<<<<< HEAD
                    q_values: Dict[str, List[float]] = compute_all_q_values(
                        state, cand_dict, embedder, agent, emb_cache=emb_cache
                    )

                    # 수정
                    # qvalue_list에 extend로 flatten
                    for qlist in q_values.values():
                        qvalue_list.extend(qlist)

                    enforce_list: List[Tuple[str, int]] = enforce_type_constraint(
                        q_values, top_k=max_recs
                    )
=======
                    # ε-greedy를 통한 슬레이트 선택
                    if random.random() < agent.epsilon:
                        # Exploration: 무작위 슬레이트 생성
                        enforce_list: List[Tuple[str, int]] = []
                        types = list(cand_dict.keys())
                        for _ in range(max_recs):
                            t = random.choice(types)
                            idx = random.randrange(len(cand_dict[t]))
                            enforce_list.append((t, idx))
                    else:
                        # Exploitation: Q값 기반 슬레이트 생성
                        q_values: Dict[str, List[float]] = compute_all_q_values(
                            state, cand_dict, embedder, agent, emb_cache=emb_cache
                        )
                        enforce_list: List[Tuple[str, int]] = enforce_type_constraint(
                            q_values, top_k=max_recs
                        )
>>>>>>> 1a3a497f

                    # step 실행
                    step_result = env.step(enforce_list)
                    if not (
                        isinstance(step_result, (tuple, list)) and len(step_result) == 5
                    ):
                        raise ValueError(
                            "env.step must return a tuple or list of length 5: (next_state, reward, done, truncated, info)"
                        )

                    next_state, total_reward, step_done, truncated, info = step_result
                    done = step_done or truncated
                    rec_count += len(enforce_list)

                    logging.info(
                        f"    Recommended {len(enforce_list)} contents → "
                        f"total_reward={total_reward}, done={done}"
                    )
                    logging.info(
                        f"    Clicks: {info.get('total_clicks', 0)}/{len(enforce_list)}"
                    )

                    # 계산 로직 한번만 실행
                    next_cand_dict: Dict[str, List[Any]] = env.get_candidates()
                    next_cembs: Dict[str, List[Any]] = {
                        t: [
                            emb_cache.get(c.get("id"), embedder.embed_content(c))
                            for c in cs
                        ]
                        for t, cs in next_cand_dict.items()
                    }

                    # RL 학습 데이터 저장 및 학습
                    for ctype, idx in enforce_list:
                        cands = cand_dict.get(ctype, [])
                        if idx < 0 or idx >= len(cands):
                            continue

                        selected = cands[idx]
                        cid = selected.get("id")
                        selected_emb = emb_cache[cid]

                        individual_reward = info.get("individual_rewards", {}).get(
                            int(selected.get("id")), 0.0
                        )

                        agent.store(
                            state,
                            selected_emb,
                            individual_reward,
                            next_state,
                            next_cembs,
                            done,
                        )
                    # 에이전트 학습 -> 위치에 따라 다름, 지금은 6개 모두 추천 작업 진행 후 학습
                    agent.learn()
                    state = next_state
                    # ε 감소: 한 env.step 당 한 번만 적용
                    agent.decay_epsilon()

                logging.info(
                    f"--- Episode {ep} End. Agent Epsilon: {getattr(agent, 'epsilon', float('nan')):.3f} ---"
                )

                # 수정
                # 에피소드 종료 후 Q-value 분산 계산산
                if qvalue_list:
                    qvalue_variance = np.var(qvalue_list)
                else:
                    qvalue_variance = float('nan')

                logging.info(f"--- Q-value Variance (Episode {ep+1}): {qvalue_variance:.6f}")

                # 수정
                # 기존 메트릭 딕셔너리에 qvalue_variance값 추가가
                episode_metrics.append(
                    {
                        "seed": seed,
                        "episode": ep,
                        "query": query,
                        "total_reward": total_reward,
                        "recommendations": rec_count,
                        "clicks": info.get("total_clicks", 0),
                        "click_ratio": (
                            info.get("total_clicks", 0) / rec_count if rec_count else 0
                        ),
                        "epsilon": getattr(agent, "epsilon", float("nan")),
                        "datetime": datetime.now().isoformat(),
                        "qvalue_variance": qvalue_variance
                    }
                )

                if ep % 5 == 0:
                    save_dir = "saved_models"
                    os.makedirs(save_dir, exist_ok=True)
                    model_path = os.path.join(
                        save_dir, f"dqn_model_seed{seed}_ep{ep}.pth"
                    )
                    agent.save(model_path)
                    logging.info(f"Model saved to {model_path}")

            except Exception as e:
                logging.error(f"Error in episode {ep}, seed {seed}: {e}", exc_info=True)

        # 최종 모델 저장
        save_dir = "saved_models"
        os.makedirs(save_dir, exist_ok=True)
        final_model_path = os.path.join(save_dir, f"dqn_model_seed{seed}_final.pth")
        agent.save(final_model_path)
        logging.info(f"Final model saved to {final_model_path}")

        self.save_results(episode_metrics)

    def save_results(self, metrics: List[Dict[str, Any]]) -> None:
        """실험 결과(metrics)를 CSV 파일로 저장합니다.

        Args:
            metrics (List[Dict[str, Any]]): 저장할 메트릭 리스트.
                각 딕셔너리의 키가 CSV의 컬럼명(fieldnames)이 됩니다.

        Notes:
            - 로그 파일 경로(self.result_log_path)의 확장자를 .csv로 변경하여 저장합니다.
            - 파일이 존재하지 않으면 헤더를 작성(writeheader)하고, 이후에는 이어쓰기 모드("a")로 기록합니다.
            - metrics가 비어 있으면 아무 작업도 수행하지 않습니다.
        """
        csv_path = self.result_log_path.replace(".log", ".csv")
        fieldnames = metrics[0].keys() if metrics else []
        if not fieldnames:
            return
        write_header = not os.path.exists(csv_path)
        with open(csv_path, "a", newline="") as f:
            writer = csv.DictWriter(f, fieldnames=fieldnames)
            if write_header:
                writer.writeheader()
            for row in metrics:
                writer.writerow(row)

    def run_all(self) -> None:
        """config에 정의된 모든 seed에 대해 실험을 실행합니다."""
        seeds: List[int] = self.cfg["experiment"].get("seeds", [0])
        for s in seeds:
            try:
                self.run_single(s)
            except Exception as e:
                logging.error(f"Seed {s} experiment failed: {e}", exc_info=True)
                continue


if __name__ == "__main__":
    """main 엔트리포인트. 실험을 실행합니다."""
    ExperimentRunner().run_all()<|MERGE_RESOLUTION|>--- conflicted
+++ resolved
@@ -158,12 +158,8 @@
 
         episode_metrics = []
 
-<<<<<<< HEAD
-        for ep in range(total_eps):
-            qvalue_list = [] # 수정
-=======
+
         for ep, query in enumerate(queries, start=1):
->>>>>>> 1a3a497f
             try:
                 # 각 에피소드 시작 시 로그 출력
                 logging.info(
@@ -184,21 +180,7 @@
                             cid = cand.get("id")
                             if cid not in emb_cache:
                                 emb_cache[cid] = embedder.embed_content(cand)
-
-<<<<<<< HEAD
-                    q_values: Dict[str, List[float]] = compute_all_q_values(
-                        state, cand_dict, embedder, agent, emb_cache=emb_cache
-                    )
-
-                    # 수정
-                    # qvalue_list에 extend로 flatten
-                    for qlist in q_values.values():
-                        qvalue_list.extend(qlist)
-
-                    enforce_list: List[Tuple[str, int]] = enforce_type_constraint(
-                        q_values, top_k=max_recs
-                    )
-=======
+                                
                     # ε-greedy를 통한 슬레이트 선택
                     if random.random() < agent.epsilon:
                         # Exploration: 무작위 슬레이트 생성
@@ -216,7 +198,6 @@
                         enforce_list: List[Tuple[str, int]] = enforce_type_constraint(
                             q_values, top_k=max_recs
                         )
->>>>>>> 1a3a497f
 
                     # step 실행
                     step_result = env.step(enforce_list)
