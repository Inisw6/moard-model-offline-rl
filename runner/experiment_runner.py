import yaml
import random
import numpy as np
import torch
import logging
import os
import csv
from typing import List, Dict, Any, Tuple
from datetime import datetime

from components.registry import make
from components.database.db_utils import get_stock_names
from components.recommendation.rec_context import RecContextManager
from components.recommendation.rec_utils import (
    enforce_type_constraint,
    compute_all_q_values,
)
from components.simulation.simulators import (
    RandomResponseSimulator,
    LLMResponseSimulator,
)
from components.simulation.llm_simu import LLMUserSimulator


class ExperimentRunner:
    """실험 전체 루프를 실행하는 클래스.

    YAML config를 읽어 각 실험을 seed별로 반복 수행합니다.

    Attributes:
        cfg (Dict[str, Any]): 실험 설정 전체 딕셔너리.
        result_log_path (str): 실험 결과 로그 파일 경로.
    """

    def __init__(self, config_path: str = "config/experiment.yaml") -> None:
        """ExperimentRunner 객체를 초기화합니다.

        Args:
            config_path (str): 실험 설정 파일 경로 (YAML).
        """
        self.cfg: Dict[str, Any] = yaml.safe_load(open(config_path))
        # self.cfg = self._load_config(config_path)
        self.result_log_path = self.cfg.get("experiment", {}).get(
            "result_log_path", "experiment_results.log"
        )
        logging.info("ExperimentRunner initialized.")

    # 추후 추가 예정
    # def _load_config(self, config_path: str) -> Dict[str, Any]:
    #     try:
    #         with open(config_path, "r") as f:
    #             cfg = yaml.safe_load(f)
    #         if not isinstance(cfg, dict):
    #             raise ValueError("Config file does not contain a valid dict.")
    #         return cfg
    #     except FileNotFoundError:
    #         logging.error(f"Config file not found: {config_path}")
    #         raise
    #     except yaml.YAMLError as e:
    #         logging.error(f"YAML parsing error: {e}")
    #         raise

    def set_seed(self, seed: int) -> None:
        """전체 환경의 랜덤 시드를 고정합니다.

        Args:
            seed (int): 사용할 시드 값.
        """
        os.environ["PYTHONHASHSEED"] = str(seed)
        random.seed(seed)
        np.random.seed(seed)
        torch.manual_seed(seed)
        if torch.cuda.is_available():
            torch.cuda.manual_seed_all(seed)
        logging.info(f"Random seed set: {seed}")

    def run_single(self, seed: int) -> None:
        """단일 실험 루프를 실행합니다. 모든 에피소드(episode)를 처리합니다.

        Args:
            seed (int): 실험 reproducibility를 위한 랜덤 시드.

        Raises:
            ValueError: 지원하지 않는 시뮬레이터 타입이거나, env.step() 반환값이 잘못된 경우.
        """
        self.set_seed(seed)
        cfg: Dict[str, Any] = self.cfg

        # Embedder / CandidateGenerator / Reward / Context 초기화
        embedder = make(cfg["embedder"]["type"], **cfg["embedder"]["params"])
        candgen = make(
            cfg["candidate_generator"]["type"], **cfg["candidate_generator"]["params"]
        )
        reward_fn = make(cfg["reward_fn"]["type"], **cfg["reward_fn"]["params"])
        context = RecContextManager(cfg["env"]["params"]["cold_start"])

        # 사용자 반응 시뮬레이터 생성
        sim_cfg = cfg["response_simulator"]
        sim_type = sim_cfg["type"]
        sim_params = sim_cfg.get("params", {}).copy()

        if sim_type == "random":
            response_simulator = RandomResponseSimulator(**sim_params)
        elif sim_type == "llm":
            # 1. LLM 클라이언트(LLMUserSimulator) 생성
            llm_client_cfg = sim_params.pop("llm_simulator")
            llm_client = LLMUserSimulator(**llm_client_cfg.get("params", {}))

            # 2. LLMResponseSimulator 생성
            response_simulator = LLMResponseSimulator(
                llm_simulator=llm_client, **sim_params
            )
        else:
            raise ValueError(f"Unsupported simulator type: {sim_type}")

        # 환경 생성
        env = make(
            cfg["env"]["type"],
            **cfg["env"]["params"],
            embedder=embedder,
            candidate_generator=candgen,
            reward_fn=reward_fn,
            context=context,
            response_simulator=response_simulator,
        )

        # 에이전트 생성
        agent = make(
            cfg["agent"]["type"],
            user_dim=embedder.user_dim,
            content_dim=embedder.content_dim,
            capacity=cfg["replay"]["capacity"],
            **cfg["agent"]["params"],
        )

        total_eps: int = cfg["experiment"]["total_episodes"]
        max_recs: int = cfg["experiment"]["max_recommendations"]
        max_stocks: int = cfg["experiment"].get("max_stocks", 89)

        # 주식 이름 리스트 가져오기
        stock_names: List[str] = get_stock_names()
        if not stock_names:
            raise ValueError("No stock names available in the database")

        # max_stocks만큼만 종목 선택
        stock_names = stock_names[:max_stocks]
        logging.info(
            f"Selected {len(stock_names)} stocks for experiment: {stock_names}"
        )

        queries = []
        cycles, rem = divmod(total_eps, len(stock_names))
        for _ in range(cycles):
            random.shuffle(stock_names)
            queries.extend(stock_names)
        random.shuffle(stock_names)
        queries.extend(stock_names[:rem])

        episode_metrics = []
        step_metrics = []

        loss_ex = []

        for ep, query in enumerate(queries, start=1):
            qvalue_list = []
            try:
                # 각 에피소드 시작 시 로그 출력
                logging.info(
                    f"\n--- Episode {ep}/{total_eps} (seed={seed}, query={query}) ---"
                )

                state, _ = env.reset(options={"query": query})
                done = False
                total_reward = 0.0
                rec_count = 0
                emb_cache: Dict[Any, Any] = {}


                while not done:                                                                                           
                    # 후보 임베딩 캐시
                    cand_dict: Dict[str, List[Any]] = env.get_candidates()
                    for ctype, cands in cand_dict.items():
                        for cand in cands:
                            cid = cand.get("id")
                            if cid not in emb_cache:
                                emb_cache[cid] = embedder.embed_content(cand)

                    # ε-greedy를 통한 슬레이트 선택
                    if random.random() < agent.epsilon:
                        # Exploration: 무작위 슬레이트 생성
                        enforce_list: List[Tuple[str, int]] = []
                        types = list(cand_dict.keys())
                        for _ in range(max_recs):
                            t = random.choice(types)
                            idx = random.randrange(len(cand_dict[t]))
                            enforce_list.append((t, idx))
                    else:
                        # Exploitation: Q값 기반 슬레이트 생성
                        q_values: Dict[str, List[float]] = compute_all_q_values(
                            state, cand_dict, embedder, agent, emb_cache=emb_cache
                        )
                        enforce_list: List[Tuple[str, int]] = enforce_type_constraint(
                            q_values, top_k=max_recs
                        )
                        qvalue_list.extend(
                            [q_values[t][idx] for t, idx in enforce_list]
                        )

                    # step 실행
                    step_result = env.step(enforce_list)
                    if not (
                        isinstance(step_result, (tuple, list)) and len(step_result) == 5
                    ):
                        raise ValueError(
                            "env.step must return a tuple or list of length 5: (next_state, reward, done, truncated, info)"
                        )

                    next_state, total_reward, step_done, truncated, info = step_result
                    done = step_done or truncated
                    rec_count += len(enforce_list)

                    logging.info(
                        f"    Recommended {len(enforce_list)} contents → "
                        f"total_reward={total_reward}, done={done}"
                    )
                    logging.info(
                        f"    Clicks: {info.get('total_clicks', 0)}/{len(enforce_list)}"
                    )

                    # 계산 로직 한번만 실행
                    next_cand_dict: Dict[str, List[Any]] = env.get_candidates()
                    next_cembs: Dict[str, List[Any]] = {
                        t: [
                            emb_cache.get(c.get("id"), embedder.embed_content(c))
                            for c in cs
                        ]
                        for t, cs in next_cand_dict.items()
                    }

                    # RL 학습 데이터 저장 및 학습
                    for ctype, idx in enforce_list:
                        cands = cand_dict.get(ctype, [])
                        if idx < 0 or idx >= len(cands):
                            continue

                        selected = cands[idx]
                        cid = selected.get("id")
                        selected_emb = emb_cache[cid]

                        individual_reward = info.get("individual_rewards", {}).get(
                            int(selected.get("id")), 0.0
                        )

                        agent.store(
                            state,
                            selected_emb,
                            individual_reward,
                            next_state,
                            next_cembs,
                            done,
                        )
                    # 에이전트 학습 -> 위치에 따라 다름, 지금은 6개 모두 추천 작업 진행 후 학습
                    loss=(agent.learn())
                    state = next_state
                    # ε 감소: 한 env.step 당 한 번만 적용
                    agent.decay_epsilon()

                    step_metrics.append(
                    {
                        "seed": seed,
                        "query": query,
                        "total_reward": total_reward,
                        "recommendations": rec_count,
                        "clicks": info.get("total_clicks", 0),
                        "click_ratio": (
                            info.get("total_clicks", 0) / rec_count if rec_count else 0
                        ),
                        "epsilon": getattr(agent, "epsilon", float("nan")),
                        "datetime": datetime.now().isoformat(),
                        "loss" : loss if type(loss)==float else -1,
                    })

                logging.info(
                    f"--- Episode {ep} End. Agent Epsilon: {getattr(agent, 'epsilon', float('nan')):.3f} ---"
                )

<<<<<<< HEAD
                # 에피소드 종료 후 Q-value 분산 계산산
=======
                # 에피소드 종료 후 Q-value 분산 계산
                # todo: 여기 고려해야할거 같아요... 없는경우...
>>>>>>> 5337793e
                qvalue_variance = float("nan")
                if qvalue_list:
                    qvalue_variance = np.var(qvalue_list)
                logging.info(
                    f"--- Q-value Variance (Episode {ep}): {qvalue_variance:.6f}"
                )
<<<<<<< HEAD
                print('loss', loss)
                # 기존 메트릭 딕셔너리에 qvalue_variance값 추가가
                # 평가용 메트릭스 저장

=======

                # 평가용 메트릭스 저장
>>>>>>> 5337793e
                episode_metrics.append(
                    {
                        "seed": seed,
                        "episode": ep,
                        "query": query,
                        "total_reward": total_reward,
                        "recommendations": rec_count,
                        "clicks": info.get("total_clicks", 0),
                        "click_ratio": (
                            info.get("total_clicks", 0) / rec_count if rec_count else 0
                        ),
                        "epsilon": getattr(agent, "epsilon", float("nan")),
                        "datetime": datetime.now().isoformat(),
                        "qvalue_variance": qvalue_variance,
                    }
                )


                if ep % 5 == 0:
                    save_dir = "saved_models"
                    os.makedirs(save_dir, exist_ok=True)
                    model_path = os.path.join(
                        save_dir, f"dqn_model_seed{seed}_ep{ep}.pth"
                    )
                    agent.save(model_path)
                    logging.info(f"Model saved to {model_path}")

            except Exception as e:
                logging.error(f"Error in episode {ep}, seed {seed}: {e}", exc_info=True)

        # 최종 모델 저장
        save_dir = "saved_models"
        os.makedirs(save_dir, exist_ok=True)
        final_model_path = os.path.join(save_dir, f"dqn_model_seed{seed}_final.pth")
        agent.save(final_model_path)
        logging.info(f"Final model saved to {final_model_path}")

        # self.save_results(episode_metrics)
        self.save_results(step_metrics)

    def save_results(self, metrics: List[Dict[str, Any]]) -> None:
        """실험 결과(metrics)를 CSV 파일로 저장합니다.

        Args:
            metrics (List[Dict[str, Any]]): 저장할 메트릭 리스트.
                각 딕셔너리의 키가 CSV의 컬럼명(fieldnames)이 됩니다.

        Notes:
            - 로그 파일 경로(self.result_log_path)의 확장자를 .csv로 변경하여 저장합니다.
            - 파일이 존재하지 않으면 헤더를 작성(writeheader)하고, 이후에는 이어쓰기 모드("a")로 기록합니다.
            - metrics가 비어 있으면 아무 작업도 수행하지 않습니다.
        """
        csv_path = self.result_log_path.replace(".log", ".csv")
        fieldnames = metrics[0].keys() if metrics else []
        if not fieldnames:
            return
        write_header = not os.path.exists(csv_path)
        with open(csv_path, "a", newline="") as f:
            writer = csv.DictWriter(f, fieldnames=fieldnames)
            if write_header:
                writer.writeheader()
            for row in metrics:
                writer.writerow(row)

    def run_all(self) -> None:
        """config에 정의된 모든 seed에 대해 실험을 실행합니다."""
        seeds: List[int] = self.cfg["experiment"].get("seeds", [0])
        for s in seeds:
            try:
                self.run_single(s)
            except Exception as e:
                logging.error(f"Seed {s} experiment failed: {e}", exc_info=True)
                continue


if __name__ == "__main__":
    """main 엔트리포인트. 실험을 실행합니다."""
    ExperimentRunner().run_all()<|MERGE_RESOLUTION|>--- conflicted
+++ resolved
@@ -284,27 +284,15 @@
                     f"--- Episode {ep} End. Agent Epsilon: {getattr(agent, 'epsilon', float('nan')):.3f} ---"
                 )
 
-<<<<<<< HEAD
-                # 에피소드 종료 후 Q-value 분산 계산산
-=======
                 # 에피소드 종료 후 Q-value 분산 계산
                 # todo: 여기 고려해야할거 같아요... 없는경우...
->>>>>>> 5337793e
                 qvalue_variance = float("nan")
                 if qvalue_list:
                     qvalue_variance = np.var(qvalue_list)
                 logging.info(
                     f"--- Q-value Variance (Episode {ep}): {qvalue_variance:.6f}"
                 )
-<<<<<<< HEAD
-                print('loss', loss)
-                # 기존 메트릭 딕셔너리에 qvalue_variance값 추가가
-                # 평가용 메트릭스 저장
-
-=======
-
-                # 평가용 메트릭스 저장
->>>>>>> 5337793e
+
                 episode_metrics.append(
                     {
                         "seed": seed,
